package httpbakery

import (
	"crypto/rand"
	"encoding/base64"
	"encoding/json"
	"fmt"
	"log"
	"net/http"
	"path"

	"gopkg.in/errgo.v1"
	"gopkg.in/macaroon.v1"

	"github.com/rogpeppe/macaroon/bakery"
)

type dischargeHandler struct {
	svc     *Service
	checker func(req *http.Request, cavId, cav string) ([]bakery.Caveat, error)
}

// AddDischargeHandler handles adds handlers to the given ServeMux
// under the given root path to service third party caveats.
// If rootPath is empty, "/" will be used.
//
// The check function is used to check whether a client making the given
// request should be allowed a discharge for the given caveat. If it
// does not return an error, the caveat will be discharged, with any
// returned caveats also added to the discharge macaroon.
// If it returns an error with a *Error cause, the error will be marshaled
// and sent back to the client.
//
// The name space served by DischargeHandler is as follows.
// All parameters can be provided either as URL attributes
// or form attributes. The result is always formatted as a JSON
// object.
//
// On failure, all endpoints return an error described by
// the Error type.
//
// POST /discharge
//	params:
//		id: id of macaroon to discharge
//		location: location of original macaroon (optional (?))
//		?? flow=redirect|newwindow
//	result on success (http.StatusOK):
//		{
//			Macaroon *macaroon.Macaroon
//		}
//
// POST /create
//	params:
//		condition: caveat condition to discharge
//		rootkey: root key of discharge caveat
//	result:
//		{
//			CaveatID: string
//		}
//
// GET /publickey
//	result:
//		public key of service
//		expiry time of key
func (svc *Service) AddDischargeHandler(
	rootPath string,
	mux *http.ServeMux,
	checker func(req *http.Request, cavId, cav string) ([]bakery.Caveat, error),
) {
	d := &dischargeHandler{
		svc:     svc,
		checker: checker,
	}
	if rootPath == "" {
		rootPath = "/"
	}
	mux.Handle(path.Join(rootPath, "discharge"), handleJSON(d.serveDischarge))
	mux.Handle(path.Join(rootPath, "create"), handleJSON(d.serveCreate))
	// TODO(rog) is there a case for making public key caveat signing
	// optional?
	mux.Handle(path.Join(rootPath, "publickey"), handleJSON(d.servePublicKey))
}

type dischargeResponse struct {
	Macaroon *macaroon.Macaroon `json:",omitempty"`
}

func (d *dischargeHandler) serveDischarge(h http.Header, req *http.Request) (interface{}, error) {
	r, err := d.serveDischarge1(h, req)
	if err != nil {
		log.Printf("serveDischarge -> error %#v", err)
	} else {
		log.Printf("serveDischarge -> %#v", r)
	}
	return r, err
}

func (d *dischargeHandler) serveDischarge1(h http.Header, req *http.Request) (interface{}, error) {
	log.Printf("dischargeHandler.serveDischarge {")
	defer log.Printf("}")
	if req.Method != "POST" {
		// TODO http.StatusMethodNotAllowed)
		return nil, badRequestErrorf("method not allowed")
	}
	req.ParseForm()
	id := req.Form.Get("id")
	if id == "" {
		return nil, badRequestErrorf("id attribute is empty")
	}
	checker := func(cavId, cav string) ([]bakery.Caveat, error) {
		return d.checker(req, cavId, cav)
	}

	// TODO(rog) pass location into discharge
	// location := req.Form.Get("location")

	var resp dischargeResponse
	m, err := d.svc.Discharge(bakery.ThirdPartyCheckerFunc(checker), id)
	if err != nil {
		return nil, errgo.NoteMask(err, "cannot discharge", errgo.Any)
	}
	resp.Macaroon = m
	return &resp, nil
}

type thirdPartyCaveatIdRecord struct {
	RootKey   []byte
	Condition string
}

type caveatIdResponse struct {
	CaveatId string
	Error    string
}

<<<<<<< HEAD
func (d *dischargeHandler) serveCreate(w http.ResponseWriter, req *http.Request) (interface{}, error) {
=======
func (d *dischargeHandler) serveCreate(h http.Header, req *http.Request) (interface{}, error) {
>>>>>>> 34c9dbe5
	req.ParseForm()
	condition := req.Form.Get("condition")
	rootKeyStr := req.Form.Get("root-key")

	if len(condition) == 0 {
		return nil, badRequestErrorf("empty value for condition")
	}
	if len(rootKeyStr) == 0 {
		return nil, badRequestErrorf("empty value for root key")
	}
	rootKey, err := base64.StdEncoding.DecodeString(rootKeyStr)
	if err != nil {
		return nil, badRequestErrorf("cannot base64-decode root key: %v", err)
	}
	// TODO(rog) what about expiry times?
	idBytes, err := randomBytes(24)
	if err != nil {
		return nil, fmt.Errorf("cannot generate random key: %v", err)
	}
	id := fmt.Sprintf("%x", idBytes)
	recordBytes, err := json.Marshal(thirdPartyCaveatIdRecord{
		Condition: condition,
		RootKey:   rootKey,
	})
	if err != nil {
		return nil, fmt.Errorf("cannot marshal caveat id record: %v", err)
	}
	err = d.svc.Store().Put(id, string(recordBytes))
	if err != nil {
		return nil, fmt.Errorf("cannot store caveat id record: %v", err)
	}
	return caveatIdResponse{
		CaveatId: id,
	}, nil
}

func (d *dischargeHandler) servePublicKey(h http.Header, r *http.Request) (interface{}, error) {
	return nil, fmt.Errorf("not implemented yet")
}

func randomBytes(n int) ([]byte, error) {
	b := make([]byte, n)
	_, err := rand.Read(b)
	if err != nil {
		return nil, fmt.Errorf("cannot generate %d random bytes: %v", n, err)
	}
	return b, nil
}<|MERGE_RESOLUTION|>--- conflicted
+++ resolved
@@ -133,11 +133,7 @@
 	Error    string
 }
 
-<<<<<<< HEAD
-func (d *dischargeHandler) serveCreate(w http.ResponseWriter, req *http.Request) (interface{}, error) {
-=======
 func (d *dischargeHandler) serveCreate(h http.Header, req *http.Request) (interface{}, error) {
->>>>>>> 34c9dbe5
 	req.ParseForm()
 	condition := req.Form.Get("condition")
 	rootKeyStr := req.Form.Get("root-key")
